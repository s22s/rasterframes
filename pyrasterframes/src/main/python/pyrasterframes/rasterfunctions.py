--- conflicted
+++ resolved
@@ -659,9 +659,11 @@
     return _apply_column_function('rf_local_extract_bits', tile, start_bit, num_bits)
 
 
-<<<<<<< HEAD
 def rf_round(tile_col: Column_type) -> Column:
-=======
+    """Round cell values to the nearest integer without changing the cell type"""
+    return _apply_column_function('rf_round', tile_col)
+
+
 def rf_local_less(left_tile_col, right_tile_col):
     """Cellwise less than comparison between two tiles"""
     return _apply_column_function('rf_local_less', left_tile_col, right_tile_col)
@@ -757,12 +759,6 @@
     raise ValueError('Either `min` or `max` should both be specified or omitted in call to rf_rescale.')
 
 
-def rf_round(tile_col):
->>>>>>> 4b32ec77
-    """Round cell values to the nearest integer without changing the cell type"""
-    return _apply_column_function('rf_round', tile_col)
-
-
 def rf_abs(tile_col: Column_type) -> Column:
     """Compute the absolute value of each cell"""
     return _apply_column_function('rf_abs', tile_col)
