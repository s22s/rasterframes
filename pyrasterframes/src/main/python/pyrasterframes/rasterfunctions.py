#
# This software is licensed under the Apache 2 license, quoted below.
#
# Copyright 2019 Astraea, Inc.
#
# Licensed under the Apache License, Version 2.0 (the "License"); you may not
# use this file except in compliance with the License. You may obtain a copy of
# the License at
#
# [http://www.apache.org/licenses/LICENSE-2.0]
#
# Unless required by applicable law or agreed to in writing, software
# distributed under the License is distributed on an "AS IS" BASIS, WITHOUT
# WARRANTIES OR CONDITIONS OF ANY KIND, either express or implied. See the
# License for the specific language governing permissions and limitations under
# the License.
#
# SPDX-License-Identifier: Apache-2.0
#

"""
This module creates explicit Python functions that map back to the existing Scala
implementations. Most functions are standard Column functions, but those with unique
signatures are handled here as well.
"""
from __future__ import absolute_import
from pyspark.sql.column import Column, _to_java_column
from pyspark.sql.functions import lit
from .rf_context import RFContext
from .rf_types import CellType

THIS_MODULE = 'pyrasterframes'


def _context_call(name, *args):
    f = RFContext.active().lookup(name)
    return f(*args)


def _parse_cell_type(cell_type_arg):
    """ Convert the cell type representation to the expected JVM CellType object."""

    def to_jvm(ct):
        return _context_call('_parse_cell_type', ct)

    if isinstance(cell_type_arg, str):
        return to_jvm(cell_type_arg)
    elif isinstance(cell_type_arg, CellType):
        return to_jvm(cell_type_arg.cell_type_name)


def rf_cell_types():
    """Return a list of standard cell types"""
    return [CellType(str(ct)) for ct in _context_call('rf_cell_types')]


def rf_assemble_tile(col_index, row_index, cell_data_col, num_cols, num_rows, cell_type=None):
    """Create a Tile from  a column of cell data with location indices"""
    jfcn = RFContext.active().lookup('rf_assemble_tile')

    if isinstance(num_cols, Column):
        num_cols = _to_java_column(num_cols)

    if isinstance(num_rows, Column):
        num_rows = _to_java_column(num_rows)

    if cell_type is None:
        return Column(jfcn(
            _to_java_column(col_index), _to_java_column(row_index), _to_java_column(cell_data_col),
            num_cols, num_rows
        ))

    else:
        return Column(jfcn(
            _to_java_column(col_index), _to_java_column(row_index), _to_java_column(cell_data_col),
            num_cols, num_rows, _parse_cell_type(cell_type)
        ))

def rf_array_to_tile(array_col, num_cols, num_rows):
    """Convert array in `array_col` into a Tile of dimensions `num_cols` and `num_rows'"""
    jfcn = RFContext.active().lookup('rf_array_to_tile')
    return Column(jfcn(_to_java_column(array_col), num_cols, num_rows))


def rf_convert_cell_type(tile_col, cell_type):
    """Convert the numeric type of the Tiles in `tileCol`"""
    jfcn = RFContext.active().lookup('rf_convert_cell_type')
    return Column(jfcn(_to_java_column(tile_col), _parse_cell_type(cell_type)))

def rf_interpret_cell_type_as(tile_col, cell_type):
    """Change the interpretation of the tile_col's cell values according to specified cell_type"""
    jfcn = RFContext.active().lookup('rf_interpret_cell_type_as')
    return Column(jfcn(_to_java_column(tile_col), _parse_cell_type(cell_type)))


def rf_make_constant_tile(scalar_value, num_cols, num_rows, cell_type=CellType.float64()):
    """Constructor for constant tile column"""
    jfcn = RFContext.active().lookup('rf_make_constant_tile')
    return Column(jfcn(scalar_value, num_cols, num_rows, _parse_cell_type(cell_type)))


def rf_make_zeros_tile(num_cols, num_rows, cell_type=CellType.float64()):
    """Create column of constant tiles of zero"""
    jfcn = RFContext.active().lookup('rf_make_zeros_tile')
    return Column(jfcn(num_cols, num_rows, _parse_cell_type(cell_type)))


def rf_make_ones_tile(num_cols, num_rows, cell_type=CellType.float64()):
    """Create column of constant tiles of one"""
    jfcn = RFContext.active().lookup('rf_make_ones_tile')
    return Column(jfcn(num_cols, num_rows, _parse_cell_type(cell_type)))


def rf_rasterize(geometry_col, bounds_col, value_col, num_cols_col, num_rows_col):
    """Create a tile where cells in the grid defined by cols, rows, and bounds are filled with the given value."""
    jfcn = RFContext.active().lookup('rf_rasterize')
    return Column(jfcn(_to_java_column(geometry_col), _to_java_column(bounds_col),
                       _to_java_column(value_col), _to_java_column(num_cols_col),  _to_java_column(num_rows_col)))


def st_reproject(geometry_col, src_crs, dst_crs):
    """Reproject a column of geometry given the CRSs of the source and destination."""
    jfcn = RFContext.active().lookup('st_reproject')
    return Column(jfcn(_to_java_column(geometry_col), _to_java_column(src_crs), _to_java_column(dst_crs)))


def rf_explode_tiles(*tile_cols):
    """Create a row for each cell in Tile."""
    jfcn = RFContext.active().lookup('rf_explode_tiles')
    jcols = [_to_java_column(arg) for arg in tile_cols]
    return Column(jfcn(RFContext.active().list_to_seq(jcols)))


def rf_explode_tiles_sample(sample_frac, seed, *tile_cols):
    """Create a row for a sample of cells in Tile columns."""
    jfcn = RFContext.active().lookup('rf_explode_tiles_sample')
    jcols = [_to_java_column(arg) for arg in tile_cols]
    return Column(jfcn(sample_frac, seed, RFContext.active().list_to_seq(jcols)))


def _apply_scalar_to_tile(name, tile_col, scalar):
    jfcn = RFContext.active().lookup(name)
    return Column(jfcn(_to_java_column(tile_col), scalar))


def rf_with_no_data(tile_col, scalar):
    """Assign a `NoData` value to the Tiles in the given Column."""
    return _apply_scalar_to_tile('rf_with_no_data', tile_col, scalar)


def rf_local_add_double(tile_col, scalar):
    """Add a floating point scalar to a Tile"""
    return _apply_scalar_to_tile('rf_local_add_double', tile_col, scalar)


def rf_local_add_int(tile_col, scalar):
    """Add an integral scalar to a Tile"""
    return _apply_scalar_to_tile('rf_local_add_int', tile_col, scalar)


def rf_local_subtract_double(tile_col, scalar):
    """Subtract a floating point scalar from a Tile"""
    return _apply_scalar_to_tile('rf_local_subtract_double', tile_col, scalar)


def rf_local_subtract_int(tile_col, scalar):
    """Subtract an integral scalar from a Tile"""
    return _apply_scalar_to_tile('rf_local_subtract_int', tile_col, scalar)


def rf_local_multiply_double(tile_col, scalar):
    """Multiply a Tile by a float point scalar"""
    return _apply_scalar_to_tile('rf_local_multiply_double', tile_col, scalar)


def rf_local_multiply_int(tile_col, scalar):
    """Multiply a Tile by an integral scalar"""
    return _apply_scalar_to_tile('rf_local_multiply_int', tile_col, scalar)


def rf_local_divide_double(tile_col, scalar):
    """Divide a Tile by a floating point scalar"""
    return _apply_scalar_to_tile('rf_local_divide_double', tile_col, scalar)


def rf_local_divide_int(tile_col, scalar):
    """Divide a Tile by an integral scalar"""
    return _apply_scalar_to_tile('rf_local_divide_int', tile_col, scalar)


def rf_local_less_double(tile_col, scalar):
    """Return a Tile with values equal 1 if the cell is less than a scalar, otherwise 0"""
    return _apply_scalar_to_tile('foo', tile_col, scalar)


def rf_local_less_int(tile_col, scalar):
    """Return a Tile with values equal 1 if the cell is less than a scalar, otherwise 0"""
    return _apply_scalar_to_tile('rf_local_less_double', tile_col, scalar)


def rf_local_less_equal_double(tile_col, scalar):
    """Return a Tile with values equal 1 if the cell is less than or equal to a scalar, otherwise 0"""
    return _apply_scalar_to_tile('rf_local_less_equal_double', tile_col, scalar)


def rf_local_less_equal_int(tile_col, scalar):
    """Return a Tile with values equal 1 if the cell is less than or equal to a scalar, otherwise 0"""
    return _apply_scalar_to_tile('rf_local_less_equal_int', tile_col, scalar)


def rf_local_greater_double(tile_col, scalar):
    """Return a Tile with values equal 1 if the cell is greater than a scalar, otherwise 0"""
    return _apply_scalar_to_tile('rf_local_greater_double', tile_col, scalar)


def rf_local_greater_int(tile_col, scalar):
    """Return a Tile with values equal 1 if the cell is greater than a scalar, otherwise 0"""
    return _apply_scalar_to_tile('rf_local_greater_int', tile_col, scalar)


def rf_local_greater_equal_double(tile_col, scalar):
    """Return a Tile with values equal 1 if the cell is greater than or equal to a scalar, otherwise 0"""
    return _apply_scalar_to_tile('rf_local_greater_equal_double', tile_col, scalar)


def rf_local_greater_equal_int(tile_col, scalar):
    """Return a Tile with values equal 1 if the cell is greater than or equal to a scalar, otherwise 0"""
    return _apply_scalar_to_tile('rf_local_greater_equal_int', tile_col, scalar)


def rf_local_equal_double(tile_col, scalar):
    """Return a Tile with values equal 1 if the cell is equal to a scalar, otherwise 0"""
    return _apply_scalar_to_tile('rf_local_equal_double', tile_col, scalar)


def rf_local_equal_int(tile_col, scalar):
    """Return a Tile with values equal 1 if the cell is equal to a scalar, otherwise 0"""
    return _apply_scalar_to_tile('rf_local_equal_int', tile_col, scalar)


def rf_local_unequal_double(tile_col, scalar):
    """Return a Tile with values equal 1 if the cell is not equal to a scalar, otherwise 0"""
    return _apply_scalar_to_tile('rf_local_unequal_double', tile_col, scalar)


def rf_local_unequal_int(tile_col, scalar):
    """Return a Tile with values equal 1 if the cell is not equal to a scalar, otherwise 0"""
    return _apply_scalar_to_tile('rf_local_unequal_int', tile_col, scalar)


def rf_local_no_data(tile_col):
    """Return a tile with ones where the input is NoData, otherwise zero."""
    return _apply_column_function('rf_local_no_data', tile_col)


def rf_local_data(tile_col):
    """Return a tile with zeros where the input is NoData, otherwise one."""
    return _apply_column_function('rf_local_data', tile_col)


def rf_local_is_in(tile_col, array):
    """Return a tile with cell values of 1 where the `tile_col` cell is in the provided array."""
    from pyspark.sql.functions import array as sql_array
    if isinstance(array, list):
        array = sql_array([lit(v) for v in array])

    return _apply_column_function('rf_local_is_in', tile_col, array)


def _apply_column_function(name, *args):
    jfcn = RFContext.active().lookup(name)
    jcols = [_to_java_column(arg) for arg in args]
    return Column(jfcn(*jcols))


def rf_dimensions(tile_col):
    """Query the number of (cols, rows) in a Tile."""
    return _apply_column_function('rf_dimensions', tile_col)


def rf_tile_to_array_int(tile_col):
    """Flattens Tile into an array of integers."""
    return _apply_column_function('rf_tile_to_array_int', tile_col)


def rf_tile_to_array_double(tile_col):
    """Flattens Tile into an array of doubles."""
    return _apply_column_function('rf_tile_to_array_double', tile_col)


def rf_cell_type(tile_col):
    """Extract the Tile's cell type"""
    return _apply_column_function('rf_cell_type', tile_col)


def rf_is_no_data_tile(tile_col):
    """Report if the Tile is entirely NODDATA cells"""
    return _apply_column_function('rf_is_no_data_tile', tile_col)


def rf_exists(tile_col):
    """Returns true if any cells in the tile are true (non-zero and not NoData)"""
    return _apply_column_function('rf_exists', tile_col)


def rf_for_all(tile_col):
    """Returns true if all cells in the tile are true (non-zero and not NoData)."""
    return _apply_column_function('rf_for_all', tile_col)


def rf_agg_approx_histogram(tile_col):
    """Compute the full column aggregate floating point histogram"""
    return _apply_column_function('rf_agg_approx_histogram', tile_col)


def rf_agg_stats(tile_col):
    """Compute the full column aggregate floating point statistics"""
    return _apply_column_function('rf_agg_stats', tile_col)


def rf_agg_mean(tile_col):
    """Computes the column aggregate mean"""
    return _apply_column_function('rf_agg_mean', tile_col)


def rf_agg_data_cells(tile_col):
    """Computes the number of non-NoData cells in a column"""
    return _apply_column_function('rf_agg_data_cells', tile_col)


def rf_agg_no_data_cells(tile_col):
    """Computes the number of NoData cells in a column"""
    return _apply_column_function('rf_agg_no_data_cells', tile_col)


def rf_tile_histogram(tile_col):
    """Compute the Tile-wise histogram"""
    return _apply_column_function('rf_tile_histogram', tile_col)


def rf_tile_mean(tile_col):
    """Compute the Tile-wise mean"""
    return _apply_column_function('rf_tile_mean', tile_col)


def rf_tile_sum(tile_col):
    """Compute the Tile-wise sum"""
    return _apply_column_function('rf_tile_sum', tile_col)


def rf_tile_min(tile_col):
    """Compute the Tile-wise minimum"""
    return _apply_column_function('rf_tile_min', tile_col)


def rf_tile_max(tile_col):
    """Compute the Tile-wise maximum"""
    return _apply_column_function('rf_tile_max', tile_col)


def rf_tile_stats(tile_col):
    """Compute the Tile-wise floating point statistics"""
    return _apply_column_function('rf_tile_stats', tile_col)


def rf_render_ascii(tile_col):
    """Render ASCII art of tile"""
    return _apply_column_function('rf_render_ascii', tile_col)


def rf_render_matrix(tile_col):
    """Render Tile cell values as numeric values, for debugging purposes"""
    return _apply_column_function('rf_render_matrix', tile_col)


def rf_render_png(red_tile_col, green_tile_col, blue_tile_col):
    """Converts columns of tiles representing RGB channels into a PNG encoded byte array."""
    return _apply_column_function('rf_render_png', red_tile_col, green_tile_col, blue_tile_col)


def rf_rgb_composite(red_tile_col, green_tile_col, blue_tile_col):
    """Converts columns of tiles representing RGB channels into a single RGB packaged tile."""
    return _apply_column_function('rf_rgb_composite', red_tile_col, green_tile_col, blue_tile_col)


def rf_no_data_cells(tile_col):
    """Count of NODATA cells"""
    return _apply_column_function('rf_no_data_cells', tile_col)


def rf_data_cells(tile_col):
    """Count of cells with valid data"""
    return _apply_column_function('rf_data_cells', tile_col)


def rf_local_add(left_tile_col, right_tile_col):
    """Add two Tiles"""
    return _apply_column_function('rf_local_add', left_tile_col, right_tile_col)


def rf_local_subtract(left_tile_col, right_tile_col):
    """Subtract two Tiles"""
    return _apply_column_function('rf_local_subtract', left_tile_col, right_tile_col)


def rf_local_multiply(left_tile_col, right_tile_col):
    """Multiply two Tiles"""
    return _apply_column_function('rf_local_multiply', left_tile_col, right_tile_col)


def rf_local_divide(left_tile_col, right_tile_col):
    """Divide two Tiles"""
    return _apply_column_function('rf_local_divide', left_tile_col, right_tile_col)


def rf_normalized_difference(left_tile_col, right_tile_col):
    """Compute the normalized difference of two tiles"""
    return _apply_column_function('rf_normalized_difference', left_tile_col, right_tile_col)


def rf_agg_local_max(tile_col):
    """Compute the cell-wise/local max operation between Tiles in a column."""
    return _apply_column_function('rf_agg_local_max', tile_col)


def rf_agg_local_min(tile_col):
    """Compute the cellwise/local min operation between Tiles in a column."""
    return _apply_column_function('rf_agg_local_min', tile_col)


def rf_agg_local_mean(tile_col):
    """Compute the cellwise/local mean operation between Tiles in a column."""
    return _apply_column_function('rf_agg_local_mean', tile_col)


def rf_agg_local_data_cells(tile_col):
    """Compute the cellwise/local count of non-NoData cells for all Tiles in a column."""
    return _apply_column_function('rf_agg_local_data_cells', tile_col)


def rf_agg_local_no_data_cells(tile_col):
    """Compute the cellwise/local count of NoData cells for all Tiles in a column."""
    return _apply_column_function('rf_agg_local_no_data_cells', tile_col)


def rf_agg_local_stats(tile_col):
    """Compute cell-local aggregate descriptive statistics for a column of Tiles."""
    return _apply_column_function('rf_agg_local_stats', tile_col)


def rf_mask(src_tile_col, mask_tile_col, inverse=False):
    """Where the rf_mask (second) tile contains NODATA, replace values in the source (first) tile with NODATA.
       If `inverse` is true, replaces values in the source tile with NODATA where the mask tile contains valid data.
    """
    if not inverse:
        return _apply_column_function('rf_mask', src_tile_col, mask_tile_col)
    else:
        rf_inverse_mask(src_tile_col, mask_tile_col)


def rf_inverse_mask(src_tile_col, mask_tile_col):
    """Where the rf_mask (second) tile DOES NOT contain NODATA, replace values in the source
       (first) tile with NODATA."""
    return _apply_column_function('rf_inverse_mask', src_tile_col, mask_tile_col)


def rf_mask_by_value(data_tile, mask_tile, mask_value, inverse=False):
    """Generate a tile with the values from the data tile, but where cells in the masking tile contain the masking
    value, replace the data value with NODATA. """
    if isinstance(mask_value, (int, float)):
        mask_value = lit(mask_value)
    jfcn = RFContext.active().lookup('rf_mask_by_value')

    return Column(jfcn(_to_java_column(data_tile), _to_java_column(mask_tile), _to_java_column(mask_value), inverse))


def rf_mask_by_values(data_tile, mask_tile, mask_values):
    """Generate a tile with the values from `data_tile`, but where cells in the `mask_tile` are in the `mask_values`
       list, replace the value with NODATA.
    """
    from pyspark.sql.functions import array as sql_array
    if isinstance(mask_values, list):
        mask_values = sql_array([lit(v) for v in mask_values])

    jfcn = RFContext.active().lookup('rf_mask_by_values')
    col_args = [_to_java_column(c) for c in [data_tile, mask_tile, mask_values]]
    return Column(jfcn(*col_args))


def rf_inverse_mask_by_value(data_tile, mask_tile, mask_value):
    """Generate a tile with the values from the data tile, but where cells in the masking tile do not contain the
    masking value, replace the data value with NODATA. """
    if isinstance(mask_value, (int, float)):
        mask_value = lit(mask_value)
    return _apply_column_function('rf_inverse_mask_by_value', data_tile, mask_tile, mask_value)


def rf_mask_by_bit(data_tile, mask_tile, bit_position, value_to_mask):
    """Applies a mask using bit values in the `mask_tile`. Working from the right, extract the bit at `bitPosition` from the `maskTile`. In all locations where these are equal to the `valueToMask`, the returned tile is set to NoData, else the original `dataTile` cell value."""
    if isinstance(bit_position, int):
        bit_position = lit(bit_position)
    if isinstance(value_to_mask, (int, float, bool)):
        value_to_mask = lit(bool(value_to_mask))
    return _apply_column_function('rf_mask_by_bit', data_tile, mask_tile, bit_position, value_to_mask)


def rf_mask_by_bits(data_tile, mask_tile, start_bit, num_bits, values_to_mask):
    """Applies a mask from blacklisted bit values in the `mask_tile`. Working from the right, the bits from `start_bit` to `start_bit + num_bits` are @ref:[extracted](reference.md#rf_local_extract_bits) from cell values of the `mask_tile`. In all locations where these are in the `mask_values`, the returned tile is set to NoData; otherwise the original `tile` cell value is returned."""
    if isinstance(start_bit, int):
        start_bit = lit(start_bit)
    if isinstance(num_bits, int):
        num_bits = lit(num_bits)
    if isinstance(values_to_mask, (tuple, list)):
        from pyspark.sql.functions import array
        values_to_mask = array([lit(v) for v in values_to_mask])

    return _apply_column_function('rf_mask_by_bits', data_tile, mask_tile, start_bit, num_bits, values_to_mask)


def rf_local_extract_bits(tile, start_bit, num_bits=1):
    """Extract value from specified bits of the cells' underlying binary data.
    * `startBit` is the first bit to consider, working from the right. It is zero indexed.
    * `numBits` is the number of bits to take moving further to the left. """
    if isinstance(start_bit, int):
        start_bit = lit(bit_position)
    if isinstance(num_bits, int):
        num_bits = lit(num_bits)
    return _apply_column_function('rf_local_extract_bits', tile, start_bit, num_bits)


def rf_local_less(left_tile_col, right_tile_col):
    """Cellwise less than comparison between two tiles"""
    return _apply_column_function('rf_local_less', left_tile_col, right_tile_col)


def rf_local_less_equal(left_tile_col, right_tile_col):
    """Cellwise less than or equal to comparison between two tiles"""
    return _apply_column_function('rf_local_less_equal', left_tile_col, right_tile_col)


def rf_local_greater(left_tile_col, right_tile_col):
    """Cellwise greater than comparison between two tiles"""
    return _apply_column_function('rf_local_greater', left_tile_col, right_tile_col)


def rf_local_greater_equal(left_tile_col, right_tile_col):
    """Cellwise greater than or equal to comparison between two tiles"""
    return _apply_column_function('rf_local_greater_equal', left_tile_col, right_tile_col)


def rf_local_equal(left_tile_col, right_tile_col):
    """Cellwise equality comparison between two tiles"""
    return _apply_column_function('rf_local_equal', left_tile_col, right_tile_col)


def rf_local_unequal(left_tile_col, right_tile_col):
    """Cellwise inequality comparison between two tiles"""
    return _apply_column_function('rf_local_unequal', left_tile_col, right_tile_col)


def rf_round(tile_col):
    """Round cell values to the nearest integer without changing the cell type"""
    return _apply_column_function('rf_round', tile_col)


def rf_abs(tile_col):
    """Compute the absolute value of each cell"""
    return _apply_column_function('rf_abs', tile_col)


def rf_log(tile_col):
    """Performs cell-wise natural logarithm"""
    return _apply_column_function('rf_log', tile_col)


def rf_log10(tile_col):
    """Performs cell-wise logartithm with base 10"""
    return _apply_column_function('rf_log10', tile_col)


def rf_log2(tile_col):
    """Performs cell-wise logartithm with base 2"""
    return _apply_column_function('rf_log2', tile_col)


def rf_log1p(tile_col):
    """Performs natural logarithm of cell values plus one"""
    return _apply_column_function('rf_log1p', tile_col)


def rf_exp(tile_col):
    """Performs cell-wise exponential"""
    return _apply_column_function('rf_exp', tile_col)


def rf_exp2(tile_col):
    """Compute 2 to the power of cell values"""
    return _apply_column_function('rf_exp2', tile_col)


def rf_exp10(tile_col):
    """Compute 10 to the power of cell values"""
    return _apply_column_function('rf_exp10', tile_col)


def rf_expm1(tile_col):
    """Performs cell-wise exponential, then subtract one"""
    return _apply_column_function('rf_expm1', tile_col)


def rf_identity(tile_col):
    """Pass tile through unchanged"""
    return _apply_column_function('rf_identity', tile_col)


def rf_resample(tile_col, scale_factor_col):
    """Resample tile to different size based on scalar factor or tile whose dimension to match
    Scalar less than one will downsample tile; greater than one will upsample. Uses nearest-neighbor."""
    return _apply_column_function('rf_resample', tile_col, scale_factor_col)


def rf_crs(tile_col):
    """Get the CRS of a RasterSource or ProjectedRasterTile"""
    return _apply_column_function('rf_crs', tile_col)


def rf_mk_crs(crs_text):
    """Resolve CRS from text identifier. Supported registries are EPSG, ESRI, WORLD, NAD83, & NAD27.
    An example of a valid CRS name is EPSG:3005."""
    return Column(_context_call('_make_crs_literal', crs_text))


def st_extent(geom_col):
    """Compute the extent/bbox of a Geometry (a tile with embedded extent and CRS)"""
    return _apply_column_function('st_extent', geom_col)


def rf_extent(proj_raster_col):
    """Get the extent of a RasterSource or ProjectedRasterTile (a tile with embedded extent and CRS)"""
    return _apply_column_function('rf_extent', proj_raster_col)


def rf_tile(proj_raster_col):
    """Extracts the Tile component of a ProjectedRasterTile (or Tile)."""
    return _apply_column_function('rf_tile', proj_raster_col)


def st_geometry(geom_col):
    """Convert the given extent/bbox to a polygon"""
    return _apply_column_function('st_geometry', geom_col)


def rf_geometry(proj_raster_col):
    """Get the extent of a RasterSource or ProjectdRasterTile as a Geometry"""
    return _apply_column_function('rf_geometry', proj_raster_col)


<<<<<<< HEAD
def rf_spatial_index(geom_col, crs_col):
    """Constructs a XZ2 index in WGS84 from either a Geometry, Extent, ProjectedRasterTile, or RasterSource and its CRS"""
    return _apply_column_function('rf_spatial_index', geom_col, crs_col)
=======
def rf_xz2_index(geom_col, crs_col=None, index_resolution = 18):
    """Constructs a XZ2 index in WGS84 from either a Geometry, Extent, ProjectedRasterTile, or RasterSource and its CRS.
       For details: https://www.geomesa.org/documentation/user/datastores/index_overview.html """

    jfcn = RFContext.active().lookup('rf_xz2_index')

    if crs_col is not None:
        return Column(jfcn(_to_java_column(geom_col), _to_java_column(crs_col), index_resolution))
    else:
        return Column(jfcn(_to_java_column(geom_col), index_resolution))

def rf_z2_index(geom_col, crs_col=None, index_resolution = 18):
    """Constructs a Z2 index in WGS84 from either a Geometry, Extent, ProjectedRasterTile, or RasterSource and its CRS.
        First the native extent is extracted or computed, and then center is used as the indexing location.
        For details: https://www.geomesa.org/documentation/user/datastores/index_overview.html """

    jfcn = RFContext.active().lookup('rf_z2_index')

    if crs_col is not None:
        return Column(jfcn(_to_java_column(geom_col), _to_java_column(crs_col), index_resolution))
    else:
        return Column(jfcn(_to_java_column(geom_col), index_resolution))
>>>>>>> d8ea7816

# ------ GeoMesa Functions ------

def st_geomFromGeoHash(*args):
    """"""
    return _apply_column_function('st_geomFromGeoHash', *args)


def st_geomFromWKT(*args):
    """"""
    return _apply_column_function('st_geomFromWKT', *args)


def st_geomFromWKB(*args):
    """"""
    return _apply_column_function('st_geomFromWKB', *args)


def st_lineFromText(*args):
    """"""
    return _apply_column_function('st_lineFromText', *args)


def st_makeBox2D(*args):
    """"""
    return _apply_column_function('st_makeBox2D', *args)


def st_makeBBox(*args):
    """"""
    return _apply_column_function('st_makeBBox', *args)


def st_makePolygon(*args):
    """"""
    return _apply_column_function('st_makePolygon', *args)


def st_makePoint(*args):
    """"""
    return _apply_column_function('st_makePoint', *args)


def st_makeLine(*args):
    """"""
    return _apply_column_function('st_makeLine', *args)


def st_makePointM(*args):
    """"""
    return _apply_column_function('st_makePointM', *args)


def st_mLineFromText(*args):
    """"""
    return _apply_column_function('st_mLineFromText', *args)


def st_mPointFromText(*args):
    """"""
    return _apply_column_function('st_mPointFromText', *args)


def st_mPolyFromText(*args):
    """"""
    return _apply_column_function('st_mPolyFromText', *args)


def st_point(*args):
    """"""
    return _apply_column_function('st_point', *args)


def st_pointFromGeoHash(*args):
    """"""
    return _apply_column_function('st_pointFromGeoHash', *args)


def st_pointFromText(*args):
    """"""
    return _apply_column_function('st_pointFromText', *args)


def st_pointFromWKB(*args):
    """"""
    return _apply_column_function('st_pointFromWKB', *args)


def st_polygon(*args):
    """"""
    return _apply_column_function('st_polygon', *args)


def st_polygonFromText(*args):
    """"""
    return _apply_column_function('st_polygonFromText', *args)


def st_castToPoint(*args):
    """"""
    return _apply_column_function('st_castToPoint', *args)


def st_castToPolygon(*args):
    """"""
    return _apply_column_function('st_castToPolygon', *args)


def st_castToLineString(*args):
    """"""
    return _apply_column_function('st_castToLineString', *args)


def st_byteArray(*args):
    """"""
    return _apply_column_function('st_byteArray', *args)


def st_boundary(*args):
    """"""
    return _apply_column_function('st_boundary', *args)


def st_coordDim(*args):
    """"""
    return _apply_column_function('st_coordDim', *args)


def st_dimension(*args):
    """"""
    return _apply_column_function('st_dimension', *args)


def st_envelope(*args):
    """"""
    return _apply_column_function('st_envelope', *args)


def st_exteriorRing(*args):
    """"""
    return _apply_column_function('st_exteriorRing', *args)


def st_geometryN(*args):
    """"""
    return _apply_column_function('st_geometryN', *args)


def st_geometryType(*args):
    """"""
    return _apply_column_function('st_geometryType', *args)


def st_interiorRingN(*args):
    """"""
    return _apply_column_function('st_interiorRingN', *args)


def st_isClosed(*args):
    """"""
    return _apply_column_function('st_isClosed', *args)


def st_isCollection(*args):
    """"""
    return _apply_column_function('st_isCollection', *args)


def st_isEmpty(*args):
    """"""
    return _apply_column_function('st_isEmpty', *args)


def st_isRing(*args):
    """"""
    return _apply_column_function('st_isRing', *args)


def st_isSimple(*args):
    """"""
    return _apply_column_function('st_isSimple', *args)


def st_isValid(*args):
    """"""
    return _apply_column_function('st_isValid', *args)


def st_numGeometries(*args):
    """"""
    return _apply_column_function('st_numGeometries', *args)


def st_numPoints(*args):
    """"""
    return _apply_column_function('st_numPoints', *args)


def st_pointN(*args):
    """"""
    return _apply_column_function('st_pointN', *args)


def st_x(*args):
    """"""
    return _apply_column_function('st_x', *args)


def st_y(*args):
    """"""
    return _apply_column_function('st_y', *args)


def st_asBinary(*args):
    """"""
    return _apply_column_function('st_asBinary', *args)


def st_asGeoJSON(*args):
    """"""
    return _apply_column_function('st_asGeoJSON', *args)


def st_asLatLonText(*args):
    """"""
    return _apply_column_function('st_asLatLonText', *args)


def st_asText(*args):
    """"""
    return _apply_column_function('st_asText', *args)


def st_geoHash(*args):
    """"""
    return _apply_column_function('st_geoHash', *args)


def st_bufferPoint(*args):
    """"""
    return _apply_column_function('st_bufferPoint', *args)


def st_antimeridianSafeGeom(*args):
    """"""
    return _apply_column_function('st_antimeridianSafeGeom', *args)


def st_translate(*args):
    """"""
    return _apply_column_function('st_translate', *args)


def st_contains(*args):
    """"""
    return _apply_column_function('st_contains', *args)


def st_covers(*args):
    """"""
    return _apply_column_function('st_covers', *args)


def st_crosses(*args):
    """"""
    return _apply_column_function('st_crosses', *args)


def st_disjoint(*args):
    """"""
    return _apply_column_function('st_disjoint', *args)


def st_equals(*args):
    """"""
    return _apply_column_function('st_equals', *args)


def st_intersects(*args):
    """"""
    return _apply_column_function('st_intersects', *args)


def st_overlaps(*args):
    """"""
    return _apply_column_function('st_overlaps', *args)


def st_touches(*args):
    """"""
    return _apply_column_function('st_touches', *args)


def st_within(*args):
    """"""
    return _apply_column_function('st_within', *args)


def st_relate(*args):
    """"""
    return _apply_column_function('st_relate', *args)


def st_relateBool(*args):
    """"""
    return _apply_column_function('st_relateBool', *args)


def st_area(*args):
    """"""
    return _apply_column_function('st_area', *args)


def st_closestPoint(*args):
    """"""
    return _apply_column_function('st_closestPoint', *args)


def st_centroid(*args):
    """"""
    return _apply_column_function('st_centroid', *args)


def st_distance(*args):
    """"""
    return _apply_column_function('st_distance', *args)


def st_distanceSphere(*args):
    """"""
    return _apply_column_function('st_distanceSphere', *args)


def st_length(*args):
    """"""
    return _apply_column_function('st_length', *args)


def st_aggregateDistanceSphere(*args):
    """"""
    return _apply_column_function('st_aggregateDistanceSphere', *args)


def st_lengthSphere(*args):
    """"""
    return _apply_column_function('st_lengthSphere', *args)<|MERGE_RESOLUTION|>--- conflicted
+++ resolved
@@ -655,11 +655,6 @@
     return _apply_column_function('rf_geometry', proj_raster_col)
 
 
-<<<<<<< HEAD
-def rf_spatial_index(geom_col, crs_col):
-    """Constructs a XZ2 index in WGS84 from either a Geometry, Extent, ProjectedRasterTile, or RasterSource and its CRS"""
-    return _apply_column_function('rf_spatial_index', geom_col, crs_col)
-=======
 def rf_xz2_index(geom_col, crs_col=None, index_resolution = 18):
     """Constructs a XZ2 index in WGS84 from either a Geometry, Extent, ProjectedRasterTile, or RasterSource and its CRS.
        For details: https://www.geomesa.org/documentation/user/datastores/index_overview.html """
@@ -682,7 +677,6 @@
         return Column(jfcn(_to_java_column(geom_col), _to_java_column(crs_col), index_resolution))
     else:
         return Column(jfcn(_to_java_column(geom_col), index_resolution))
->>>>>>> d8ea7816
 
 # ------ GeoMesa Functions ------
 
