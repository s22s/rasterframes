--- conflicted
+++ resolved
@@ -35,22 +35,14 @@
 
 ```python, tile_mean
 means = rf.select(F.col('id'), rf_tile_mean(F.col('tile')))
-<<<<<<< HEAD
-display(means)
-=======
 means
->>>>>>> 0506fb19
 ```
 
 We use the @ref:[`rf_agg_mean`](reference.md#rf-agg-mean) function to compute the DataFrame aggregate, which averages 25 values of 1.0 and 25 values of 3.0, across the fifty cells in two rows. Note that only a single row is returned since the average is computed over the full DataFrame.
 
 ```python, agg_mean
 mean = rf.agg(rf_agg_mean(F.col('tile')))
-<<<<<<< HEAD
-display(mean)
-=======
 mean
->>>>>>> 0506fb19
 ```
 
 We use the @ref:[`rf_agg_local_mean`](reference.md#rf-agg-local-mean) function to compute the element-wise local aggregate mean across the two rows. For this aggregation, we are computing the mean of one value of 1.0 and one value of 3.0 to arrive at the element-wise mean, but doing so twenty-five times, one for each position in the _tile_.
@@ -70,11 +62,7 @@
 ```python, cell_counts
 rf = spark.read.raster('https://s22s-test-geotiffs.s3.amazonaws.com/MCD43A4.006/11/05/2018233/MCD43A4.A2018233.h11v05.006.2018242035530_B02.TIF')
 stats = rf.agg(rf_agg_data_cells('proj_raster'), rf_agg_no_data_cells('proj_raster'))
-<<<<<<< HEAD
-display(stats)
-=======
 stats
->>>>>>> 0506fb19
 ```
 
 ## Statistical Summaries
@@ -91,11 +79,7 @@
 ```
 
 ```python, show_stats
-<<<<<<< HEAD
-display(stats.select('stats.min', 'stats.max', 'stats.mean', 'stats.variance'))
-=======
 stats.select('stats.min', 'stats.max', 'stats.mean', 'stats.variance')
->>>>>>> 0506fb19
 ```
 
 The @ref:[`rf_agg_stats`](reference.md#rf-agg-stats) function aggregates over all of the _tiles_ in a DataFrame and returns a statistical summary of all cell values as shown below.
@@ -103,11 +87,7 @@
 ```python, agg_stats
 stats = rf.agg(rf_agg_stats('proj_raster').alias('stats')) \
     .select('stats.min', 'stats.max', 'stats.mean', 'stats.variance')
-<<<<<<< HEAD
-display(stats)   
-=======
 stats   
->>>>>>> 0506fb19
 ```
 
 The @ref:[`rf_agg_local_stats`](reference.md#rf-agg-local-stats) function computes the element-wise local aggregate statistical summary as shown below. The DataFrame used in the previous two code blocks has unequal _tile_ dimensions, so a different DataFrame is used in this code block to avoid a runtime error.
