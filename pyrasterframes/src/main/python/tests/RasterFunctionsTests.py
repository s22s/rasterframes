--- conflicted
+++ resolved
@@ -20,20 +20,18 @@
 
 from unittest import skip
 
-import numpy as np
-<<<<<<< HEAD
-from numpy.testing import assert_equal, assert_allclose
-=======
-import sys
-from numpy.testing import assert_equal
-from pyspark import Row
-from pyspark.sql.functions import *
->>>>>>> 73a52e60
 
 import pyrasterframes
 from pyrasterframes.rasterfunctions import *
 from pyrasterframes.rf_types import *
 from pyrasterframes.utils import gdal_version
+from pyspark import Row
+from pyspark.sql.functions import *
+
+import numpy as np
+from numpy.testing import assert_equal, assert_allclose
+
+from unittest import skip
 from . import TestEnvironment
 
 
