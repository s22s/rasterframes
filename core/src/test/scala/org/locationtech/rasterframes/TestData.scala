/*
 * This software is licensed under the Apache 2 license, quoted below.
 *
 * Copyright 2017 Astraea, Inc.
 *
 * Licensed under the Apache License, Version 2.0 (the "License"); you may not
 * use this file except in compliance with the License. You may obtain a copy of
 * the License at
 *
 *     [http://www.apache.org/licenses/LICENSE-2.0]
 *
 * Unless required by applicable law or agreed to in writing, software
 * distributed under the License is distributed on an "AS IS" BASIS, WITHOUT
 * WARRANTIES OR CONDITIONS OF ANY KIND, either express or implied. See the
 * License for the specific language governing permissions and limitations under
 * the License.
 *
 * SPDX-License-Identifier: Apache-2.0
 *
 */

package org.locationtech.rasterframes

import java.net.URI
import java.nio.file.Paths
import java.time.ZonedDateTime

import geotrellis.proj4.{CRS, LatLng}
import geotrellis.raster
import geotrellis.raster._
import geotrellis.raster.io.geotiff.{MultibandGeoTiff, SinglebandGeoTiff}
import geotrellis.spark._
import geotrellis.spark.testkit.TileLayerRDDBuilders
import geotrellis.spark.tiling.LayoutDefinition
import geotrellis.vector.{Extent, ProjectedExtent}
import org.apache.commons.io.IOUtils
import org.apache.spark.SparkContext
import org.apache.spark.sql.SparkSession
import org.locationtech.jts.geom.{Coordinate, GeometryFactory}
import org.locationtech.rasterframes.expressions.tilestats.NoDataCells
import org.locationtech.rasterframes.tiles.ProjectedRasterTile

import scala.reflect.ClassTag

/**
 * Pre-configured data constructs for testing.
 *
 * @since 4/3/17
 */
trait TestData {
  val instant = ZonedDateTime.now()
  val extent = Extent(1, 2, 3, 4)
  val sk = SpatialKey(37, 41)
  val stk = SpaceTimeKey(sk, instant)
  val pe = ProjectedExtent(extent, LatLng)
  val tpe = TemporalProjectedExtent(pe, instant)
  val tlm = TileLayerMetadata(
    CellType.fromName("uint8"),
    LayoutDefinition(
      extent,
      TileLayout(
        4, 4, 4, 4
      )
    ),
    extent, LatLng, KeyBounds(stk, stk)
  )

  def squareIncrementingTile(size: Int): Tile = ByteArrayTile((1 to (size * size)).map(_.toByte).toArray, size, size)

  val byteArrayTile: Tile = squareIncrementingTile(3)
  val maskingTile: Tile = ByteArrayTile(Array[Byte](-4, -4, -4, byteNODATA, byteNODATA, byteNODATA, 15, 15, 15), 3, 3)
  val bitConstantTile = BitConstantTile(1, 2, 2)
  val byteConstantTile = ByteConstantTile(7, 3, 3)

  val multibandTile = MultibandTile(byteArrayTile, byteConstantTile)

  def rangeArray[T: ClassTag](size: Int, conv: (Int ⇒ T)): Array[T] =
    (1 to size).map(conv).toArray

  val allTileTypes: Seq[Tile] = {
    val rows = 3
    val cols = 3
    val size = rows * cols
    Seq(
      BitArrayTile(Array[Byte](0,1,2,3,4,5,6,7,8), 3*8, 3),
      ByteArrayTile(rangeArray(size, _.toByte), rows, cols),
      DoubleArrayTile(rangeArray(size, _.toDouble), rows, cols),
      FloatArrayTile(rangeArray(size, _.toFloat), rows, cols),
      IntArrayTile(rangeArray(size, identity), rows, cols),
      ShortArrayTile(rangeArray(size, _.toShort), rows, cols),
      UByteArrayTile(rangeArray(size, _.toByte), rows, cols),
      UShortArrayTile(rangeArray(size, _.toShort), rows, cols)
    )

  }

  def geotiffDir = {
    Paths.get(getClass.getResource("/L8-B8-Robinson-IL.tiff").getFile).getParent
  }

  def readSingleband(name: String) = SinglebandGeoTiff(IOUtils.toByteArray(getClass.getResourceAsStream("/" + name)))
  def readMultiband(name: String) = MultibandGeoTiff(IOUtils.toByteArray(getClass.getResourceAsStream("/" + name)))

  /** 774 x 500 GeoTiff */
  def sampleGeoTiff = readSingleband("L8-B8-Robinson-IL.tiff")
  /** 186 x 169 GeoTiff */
  def sampleSmallGeoTiff = readSingleband("L8-B7-Elkton-VA.tiff")

  def l8Sample(band: Int) = {
    require((1 to 11).contains(band), "Invalid band number")
    readSingleband(s"L8-B$band-Elkton-VA.tiff")
  }

  def l8SamplePath(band: Int) = {
    require((1 to 11).contains(band), "Invalid band number")
    getClass.getResource(s"/L8-B$band-Elkton-VA.tiff").toURI
  }

  def l8Labels = readSingleband("L8-Labels-Elkton-VA.tiff")

  def naipSample(band: Int) = {
    require((1 to 4).contains(band), "Invalid band number")
    readSingleband(s"NAIP-VA-b$band.tiff")
  }

  def rgbCogSample = readMultiband("LC08_RGB_Norfolk_COG.tiff")

  def sampleTileLayerRDD(implicit spark: SparkSession): TileLayerRDD[SpatialKey] = {
    val rf = sampleGeoTiff.projectedRaster.toRF(128, 128)
    rf.toTileLayerRDD(rf.tileColumns.head).left.get
  }

  private val baseCOG = "https://s3-us-west-2.amazonaws.com/landsat-pds/c1/L8/149/039/LC08_L1TP_149039_20170411_20170415_01_T1/LC08_L1TP_149039_20170411_20170415_01_T1_%s.TIF"
  lazy val remoteCOGSingleband1: URI = URI.create(baseCOG.format("B1"))
  lazy val remoteCOGSingleband2: URI = URI.create(baseCOG.format("B2"))

  lazy val remoteCOGMultiband: URI =  URI.create("https://s3-us-west-2.amazonaws.com/radiant-nasa-iserv/2014/02/14/IP0201402141023382027S03100E/IP0201402141023382027S03100E-COG.tif")

  lazy val remoteMODIS: URI = URI.create("https://modis-pds.s3.amazonaws.com/MCD43A4.006/31/11/2017158/MCD43A4.A2017158.h31v11.006.2017171203421_B01.TIF")
  lazy val remoteL8: URI = URI.create("https://s3-us-west-2.amazonaws.com/landsat-pds/c1/L8/017/033/LC08_L1TP_017033_20181010_20181030_01_T1/LC08_L1TP_017033_20181010_20181030_01_T1_B4.TIF")
  lazy val remoteHttpMrfPath: URI = URI.create("https://s3.amazonaws.com/s22s-rasterframes-integration-tests/m_3607526_sw_18_1_20160708.mrf")
  lazy val remoteS3MrfPath: URI = URI.create("s3://naip-analytic/va/2016/100cm/rgbir/37077/m_3707764_sw_18_1_20160708.mrf")

  lazy val localSentinel: URI = getClass.getResource("/B01.jp2").toURI
  lazy val cogPath: URI = getClass.getResource("/LC08_RGB_Norfolk_COG.tiff").toURI
  lazy val nonCogPath: URI = getClass.getResource("/L8-B8-Robinson-IL.tiff").toURI
<<<<<<< HEAD
  lazy val l8samplePath: URI = getClass.getResource("/L8-B1-Elkton-VA.tiff").toURI
  lazy val modisConvertedMrfPath: URI = getClass.getResource("/MCD43A4.A2019111.h30v06.006.2019120033434_01.mrf").toURI
=======
  lazy val l8B1SamplePath: URI = l8SamplePath(1)
>>>>>>> 69e26279

  object JTS {
    val fact = new GeometryFactory()
    val c1 = new Coordinate(1, 2)
    val c2 = new Coordinate(3, 4)
    val c3 = new Coordinate(5, 6)
    val point = fact.createPoint(c1)
    val line = fact.createLineString(Array(c1, c2))
    val poly = fact.createPolygon(Array(c1, c2, c3, c1))
    val mpoint = fact.createMultiPoint(Array(point, point, point))
    val mline = fact.createMultiLineString(Array(line, line, line))
    val mpoly = fact.createMultiPolygon(Array(poly, poly, poly))
    val coll = fact.createGeometryCollection(Array(point, line, poly, mpoint, mline, mpoly))
    val all = Seq(point, line, poly, mpoint, mline, mpoly, coll)
  }
}

object TestData extends TestData {
  val rnd =  new scala.util.Random(42)

  /** Construct a tile of given size and cell type populated with random values. */
  def randomTile(cols: Int, rows: Int, cellType: CellType): Tile = {
    // Initialize tile with some initial random values
    val base: Tile = cellType match {
      case _: FloatCells ⇒
        val data = Array.fill(cols * rows)(rnd.nextGaussian().toFloat)
        ArrayTile(data, cols, rows).interpretAs(cellType)
      case _: DoubleCells ⇒
        val data = Array.fill(cols * rows)(rnd.nextGaussian())
        ArrayTile(data, cols, rows).interpretAs(cellType)
      case _ ⇒
        val words = cellType.bits / 8
        val bytes = Array.ofDim[Byte](cols * rows * words)
        rnd.nextBytes(bytes)
        ArrayTile.fromBytes(bytes, cellType, cols, rows)
    }

    cellType match {
      case _: NoNoData ⇒ base
      case _ ⇒
        // Due to cell width narrowing and custom NoData values, we can end up randomly creating
        // NoData values. While perhaps inefficient, the safest way to ensure a tile with no-NoData values
        // with the current CellType API (GT 1.1), while still generating random data is to
        // iteratively pass through all the cells and replace NoData values as we find them.
        var result = base
        do {
          result = result.dualMap(
            z ⇒ if (isNoData(z)) rnd.nextInt(1 << cellType.bits) else z
          ) (
            z ⇒ if (isNoData(z)) rnd.nextGaussian() else z
          )
        } while (NoDataCells.op(result) != 0L)

        assert(NoDataCells.op(result) == 0L,
          s"Should not have any NoData cells for $cellType:\n${result.asciiDraw()}")
        result
    }
  }

  /** A tile created through a geometric sequence.
    * 1/n of the tile's values will equal the tile size / n, assuming 1/n exists in the sequence */
  def fracTile(cols: Int, rows: Int, binNum: Int, denom: Int = 2): Tile = {
    val fracs = (1 to binNum)
      .map(x => 1/math.pow(denom, x))
      .map(x => (cols * rows * x).toInt)
    val fracSeq = fracs.flatMap(p => (1 to p).map(_ => p))
    // fill in the rest with zeroes
    val fullArr = (fracSeq ++ Seq.fill(rows * cols - fracSeq.length)(0)).toArray
    ArrayTile(fullArr, rows, cols)
  }

  /** Create a series of random tiles. */
  val makeTiles: Int ⇒ Array[Tile] =
    count ⇒ Array.fill(count)(randomTile(4, 4, UByteCellType))

  def projectedRasterTile[N: Numeric](
    cols: Int, rows: Int,
    cellValue: => N,
    extent: Extent, crs: CRS = LatLng,
    cellType: CellType = ByteConstantNoDataCellType): ProjectedRasterTile = {
    val num = implicitly[Numeric[N]]

    val base = if(cellType.isFloatingPoint)
      ArrayTile(Array.fill(cols * rows)(num.toDouble(cellValue)), cols, rows)
    else
      ArrayTile(Array.fill(cols * rows)(num.toInt(cellValue)), cols, rows)
    ProjectedRasterTile(base.convert(cellType), extent, crs)
  }

  def randomSpatialTileLayerRDD(
    rasterCols: Int, rasterRows: Int,
    layoutCols: Int, layoutRows: Int)(implicit sc: SparkContext): TileLayerRDD[SpatialKey] = {
    val tile = randomTile(rasterCols, rasterRows, UByteCellType)
    TileLayerRDDBuilders.createTileLayerRDD(tile, layoutCols, layoutRows, LatLng)._2
  }

  def randomSpatioTemporalTileLayerRDD(
    rasterCols: Int, rasterRows: Int,
    layoutCols: Int, layoutRows: Int)(implicit sc: SparkContext): TileLayerRDD[SpaceTimeKey] = {
    val tile = randomTile(rasterCols, rasterRows, UByteCellType)
    val tileLayout = TileLayout(layoutCols, layoutRows, rasterCols/layoutCols, rasterRows/layoutRows)
    TileLayerRDDBuilders.createSpaceTimeTileLayerRDD(Seq((tile, ZonedDateTime.now())), tileLayout, tile.cellType)
  }

  def injectND(num: Int)(t: Tile): Tile = {
    val indexes = List.tabulate(t.size)(identity)
    val targeted = rnd.shuffle(indexes).take(num)
    def filter(c: Int, r: Int) = targeted.contains(r * t.cols + c)

    val injected = if(t.cellType.isFloatingPoint) {
      t.mapDouble((c, r, v) ⇒ (if(filter(c,r)) raster.doubleNODATA else v): Double)
    }
    else {
      t.map((c, r, v) ⇒ if(filter(c, r)) raster.NODATA else v)
    }

//    t match {
//      case TileContext(ext, crs) => ProjectedRasterTile(injected, ext, crs)
//      case _ => injected
//    }

    injected
  }
}<|MERGE_RESOLUTION|>--- conflicted
+++ resolved
@@ -144,12 +144,8 @@
   lazy val localSentinel: URI = getClass.getResource("/B01.jp2").toURI
   lazy val cogPath: URI = getClass.getResource("/LC08_RGB_Norfolk_COG.tiff").toURI
   lazy val nonCogPath: URI = getClass.getResource("/L8-B8-Robinson-IL.tiff").toURI
-<<<<<<< HEAD
-  lazy val l8samplePath: URI = getClass.getResource("/L8-B1-Elkton-VA.tiff").toURI
   lazy val modisConvertedMrfPath: URI = getClass.getResource("/MCD43A4.A2019111.h30v06.006.2019120033434_01.mrf").toURI
-=======
   lazy val l8B1SamplePath: URI = l8SamplePath(1)
->>>>>>> 69e26279
 
   object JTS {
     val fact = new GeometryFactory()
