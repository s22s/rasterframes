--- conflicted
+++ resolved
@@ -120,16 +120,12 @@
 
       assert(result.toArrayDouble() === tile.toArrayDouble())
 
-<<<<<<< HEAD
       // Same round trip, but with SQL expression for rf_array_to_tile
       val resultSql = arrayDF.selectExpr("rf_array_to_tile(tileArray, 10, 10) as backToTile").as[Tile].first
 
       assert(resultSql.toArrayDouble() === tile.toArrayDouble())
 
-      val hasNoData = back.withColumn("with_no_data", with_no_data($"backToTile", 0))
-=======
       val hasNoData = back.withColumn("withNoData", rf_with_no_data($"backToTile", 0))
->>>>>>> 136e222a
 
       val result2 = hasNoData.select($"withNoData".as[Tile]).first
 
@@ -137,14 +133,8 @@
     }
 
     it("should reassemble single exploded tile") {
-<<<<<<< HEAD
-      val tile = TestData.injectND(2)(byteArrayTile)
-      val df = Seq[Tile](tile).toDF("tile")
-        .select(explode_tiles($"tile"))
-=======
       val df = Seq[Tile](byteArrayTile).toDF("tile")
         .select(rf_explode_tiles($"tile"))
->>>>>>> 136e222a
 
       val assembled = df.agg(
         rf_assemble_tile(
