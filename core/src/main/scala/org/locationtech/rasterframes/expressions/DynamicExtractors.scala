--- conflicted
+++ resolved
@@ -30,11 +30,7 @@
 import org.apache.spark.sql.rf.{RasterSourceUDT, TileUDT}
 import org.apache.spark.sql.types._
 import org.apache.spark.unsafe.types.UTF8String
-<<<<<<< HEAD
-import org.locationtech.jts.geom.Envelope
-=======
 import org.locationtech.jts.geom.{Envelope, Point}
->>>>>>> d8ea7816
 import org.locationtech.rasterframes.encoders.CatalystSerializer._
 import org.locationtech.rasterframes.model.{LazyCRS, TileContext}
 import org.locationtech.rasterframes.ref.{ProjectedRasterLike, RasterRef, RasterSource}
@@ -101,15 +97,6 @@
       (v: Any) => v.asInstanceOf[InternalRow].to[CRS]
   }
 
-<<<<<<< HEAD
-  lazy val extentLikeExtractor: PartialFunction[DataType, Any ⇒ Extent] = {
-    case t if org.apache.spark.sql.rf.WithTypeConformity(t).conformsTo(JTSTypes.GeometryTypeInstance) =>
-      (input: Any) => JTSTypes.GeometryTypeInstance.deserialize(input).getEnvelopeInternal
-    case t if t.conformsTo[Extent] =>
-      (input: Any) => input.asInstanceOf[InternalRow].to[Extent]
-    case t if t.conformsTo[Envelope] =>
-      (input: Any) => Extent(input.asInstanceOf[InternalRow].to[Envelope])
-=======
   lazy val extentExtractor: PartialFunction[DataType, Any ⇒ Extent] = {
     val base: PartialFunction[DataType, Any ⇒ Extent]= {
       case t if org.apache.spark.sql.rf.WithTypeConformity(t).conformsTo(JTSTypes.GeometryTypeInstance) =>
@@ -140,7 +127,6 @@
 
   lazy val centroidExtractor: PartialFunction[DataType, Any ⇒ Point] = {
     extentExtractor.andThen(_.andThen(_.center.jtsGeom))
->>>>>>> d8ea7816
   }
 
   sealed trait TileOrNumberArg
