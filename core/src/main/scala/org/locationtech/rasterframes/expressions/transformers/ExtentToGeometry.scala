--- conflicted
+++ resolved
@@ -56,19 +56,8 @@
 
   override protected def nullSafeEval(input: Any): Any = {
     val r = row(input)
-<<<<<<< HEAD
-    val extent = if(child.dataType == envSchema) {
-      val env = r.to[Envelope]
-      Extent(env)
-    }
-    else {
-      r.to[Extent]
-    }
-    val geom = extent.toPolygon()
-=======
     val extent = DynamicExtractors.extentExtractor(child.dataType)(r)
     val geom = extent.jtsGeom
->>>>>>> 7b322ba4
     JTSTypes.GeometryTypeInstance.serialize(geom)
   }
 }
