--- conflicted
+++ resolved
@@ -62,16 +62,6 @@
   /** Extracts the bounding box from a RasterSource or ProjectedRasterTile */
   def rf_extent(col: Column): TypedColumn[Any, Extent] = GetExtent(col)
 
-<<<<<<< HEAD
-  /** Constructs a XZ2 index in WGS84 from either a Geometry, Extent, ProjectedRasterTile, or RasterSource and its CRS */
-  def rf_spatial_index(targetExtent: Column, targetCRS: Column) = XZ2Indexer(targetExtent, targetCRS)
-
-  /** Constructs a XZ2 index in WGS84 from either a ProjectedRasterTile or RasterSource */
-  def rf_spatial_index(targetExtent: Column) = XZ2Indexer(targetExtent)
-
-  /** Extracts the CRS from a RasterSource or ProjectedRasterTile */
-  def rf_crs(col: Column): TypedColumn[Any, CRS] = GetCRS(col)
-=======
   /** Constructs a XZ2 index in WGS84 from either a Geometry, Extent, ProjectedRasterTile, or RasterSource and its CRS.
     * For details: https://www.geomesa.org/documentation/user/datastores/index_overview.html */
   def rf_xz2_index(targetExtent: Column, targetCRS: Column, indexResolution: Short) = XZ2Indexer(targetExtent, targetCRS, indexResolution)
@@ -107,7 +97,6 @@
     * First the native extent is extracted or computed, and then center is used as the indexing location.
     * For details: https://www.geomesa.org/documentation/user/datastores/index_overview.html  */
   def rf_z2_index(targetExtent: Column) = Z2Indexer(targetExtent, 31: Short)
->>>>>>> d8ea7816
 
   /** Extracts the tile from a ProjectedRasterTile, or passes through a Tile. */
   def rf_tile(col: Column): TypedColumn[Any, Tile] = RealizeTile(col)
